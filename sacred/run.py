#!/usr/bin/env python
# coding=utf-8
from __future__ import division, print_function, unicode_literals

import datetime
import os.path
import sys
import traceback as tb

from sacred import metrics_logger
from sacred.metrics_logger import linearize_metrics
from sacred.randomness import set_global_seed
from sacred.utils import SacredInterrupt, join_paths, \
    IntervalTimer
from sacred.stdout_capturing import get_stdcapturer


__sacred__ = True  # marks files that should be filtered from stack traces


class Run(object):
    """Represent and manage a single run of an experiment."""

    def __init__(self, config, config_modifications, main_function, observers,
                 root_logger, run_logger, experiment_info, host_info,
                 pre_run_hooks, post_run_hooks, captured_out_filter=None):

        self._id = None
        """The ID of this run as assigned by the first observer"""

        self.captured_out = None
        """Captured stdout and stderr"""

        self.config = config
        """The final configuration used for this run"""

        self.config_modifications = config_modifications
        """A ConfigSummary object with information about config changes"""

        self.experiment_info = experiment_info
        """A dictionary with information about the experiment"""

        self.host_info = host_info
        """A dictionary with information about the host"""

        self.info = {}
        """Custom info dict that will be sent to the observers"""

        self.root_logger = root_logger
        """The root logger that was used to create all the others"""

        self.run_logger = run_logger
        """The logger that is used for this run"""

        self.main_function = main_function
        """The main function that is executed with this run"""

        self.observers = observers
        """A list of all observers that observe this run"""

        self.pre_run_hooks = pre_run_hooks
        """List of pre-run hooks (captured functions called before this run)"""

        self.post_run_hooks = post_run_hooks
        """List of post-run hooks (captured functions called after this run)"""

        self.result = None
        """The return value of the main function"""

        self.status = None
        """The current status of the run, from QUEUED to COMPLETED"""

        self.start_time = None
        """The datetime when this run was started"""

        self.stop_time = None
        """The datetime when this run stopped"""

        self.debug = False
        """Determines whether this run is executed in debug mode"""

        self.pdb = False
        """If true the pdb debugger is automatically started after a failure"""

        self.meta_info = {}
        """A custom comment for this run"""

        self.beat_interval = 10.0  # sec
        """The time between two heartbeat events measured in seconds"""

        self.unobserved = False
        """Indicates whether this run should be unobserved"""

        self.force = False
        """Disable warnings about suspicious changes"""

        self.queue_only = False
        """If true then this run will only fire the queued_event and quit"""

        self.captured_out_filter = captured_out_filter
        """Filter function to be applied to captured output"""

        self.fail_trace = None
        """A stacktrace, in case the run failed"""

        self.capture_mode = None
        """Determines the way the stdout/stderr are captured"""

        self._heartbeat = None
        self._failed_observers = []
        self._output_file = None

        self._metrics = metrics_logger.MetricsLogger()

    def open_resource(self, filename, mode='r'):
        """Open a file and also save it as a resource.

        Opens a file, reports it to the observers as a resource, and returns
        the opened file.

        In Sacred terminology a resource is a file that the experiment needed
        to access during a run. In case of a MongoObserver that means making
        sure the file is stored in the database (but avoiding duplicates) along
        its path and md5 sum.

        See also :py:meth:`sacred.Experiment.open_resource`.

        Parameters
        ----------
        filename : str
            name of the file that should be opened
        mode : str
            mode that file will be open

        Returns
        -------
        file
            the opened file-object

        """
        filename = os.path.abspath(filename)
        self._emit_resource_added(filename)  # TODO: maybe non-blocking?
        return open(filename, mode)

    def add_resource(self, filename):
        """Add a file as a resource.

        In Sacred terminology a resource is a file that the experiment needed
        to access during a run. In case of a MongoObserver that means making
        sure the file is stored in the database (but avoiding duplicates) along
        its path and md5 sum.

        See also :py:meth:`sacred.Experiment.add_resource`.

        Parameters
        ----------
        filename : str
            name of the file to be stored as a resource
        """
        filename = os.path.abspath(filename)
        self._emit_resource_added(filename)

    def add_artifact(self, filename, name=None):
        """Add a file as an artifact.

        In Sacred terminology an artifact is a file produced by the experiment
        run. In case of a MongoObserver that means storing the file in the
        database.

        See also :py:meth:`sacred.Experiment.add_artifact`.

        Parameters
        ----------
        filename : str
            name of the file to be stored as artifact
        name : str, optional
            optionally set the name of the artifact.
            Defaults to the filename.
        """
        filename = os.path.abspath(filename)
        name = os.path.basename(filename) if name is None else name
        self._emit_artifact_added(name, filename)

    def __call__(self, *args):
        r"""Start this run.

        Parameters
        ----------
        \*args
            parameters passed to the main function

        Returns
        -------
            the return value of the main function

        """
        if self.start_time is not None:
            raise RuntimeError('A run can only be started once. '
                               '(Last start was {})'.format(self.start_time))

        if self.unobserved:
            self.observers = []
        else:
            self.observers = sorted(self.observers, key=lambda x: -x.priority)

        self.warn_if_unobserved()
        set_global_seed(self.config['seed'])

        if self.capture_mode is None and not self.observers:
            capture_mode = "no"
        else:
            capture_mode = self.capture_mode
        capture_mode, capture_stdout = get_stdcapturer(capture_mode)
        self.run_logger.debug('Using capture mode "%s"', capture_mode)

        if self.queue_only:
            self._emit_queued()
            return
        try:
            with capture_stdout() as self._output_file:
                self._emit_started()
                self._start_heartbeat()
                self._execute_pre_run_hooks()
                self.result = self.main_function(*args)
                self._execute_post_run_hooks()
                if self.result is not None:
                    self.run_logger.info('Result: {}'.format(self.result))
                elapsed_time = self._stop_time()
                self.run_logger.info('Completed after %s', elapsed_time)
                self._get_captured_output()
            self._stop_heartbeat()
            self._emit_completed(self.result)
        except (SacredInterrupt, KeyboardInterrupt) as e:
            self._stop_heartbeat()
            status = getattr(e, 'STATUS', 'INTERRUPTED')
            self._emit_interrupted(status)
            raise
        except Exception:
            exc_type, exc_value, trace = sys.exc_info()
            self._stop_heartbeat()
            self._emit_failed(exc_type, exc_value, trace.tb_next)
            raise
        finally:
            self._warn_about_failed_observers()

        return self.result

    def _get_captured_output(self):
        if self._output_file.closed:
            return
        text = self._output_file.get()
        if isinstance(text, bytes):
<<<<<<< HEAD
            text = text.decode('utf-8', 'replace')
        self.captured_out_cursor += len(text)
=======
            text = text.decode('utf-8')
>>>>>>> e2d8ef03
        if self.captured_out:
            text = self.captured_out + text
        if self.captured_out_filter is not None:
            text = self.captured_out_filter(text)
        self.captured_out = text

    def _start_heartbeat(self):
        if self.beat_interval > 0:
            self._stop_heartbeat_event, self._heartbeat = IntervalTimer.create(
                self._emit_heartbeat, self.beat_interval)
            self._heartbeat.start()

    def _stop_heartbeat(self):
        # only stop if heartbeat was started
        if self._heartbeat is not None:
            self._stop_heartbeat_event.set()
            self._heartbeat.join(2)

    def _emit_queued(self):
        self.status = 'QUEUED'
        queue_time = datetime.datetime.utcnow()
        self.meta_info['queue_time'] = queue_time
        command = join_paths(self.main_function.prefix,
                             self.main_function.signature.name)
        self.run_logger.info("Queuing-up command '%s'", command)
        for observer in self.observers:
            if hasattr(observer, 'queued_event'):
                _id = observer.queued_event(
                    ex_info=self.experiment_info,
                    command=command,
                    host_info=self.host_info,
                    queue_time=queue_time,
                    config=self.config,
                    meta_info=self.meta_info,
                    _id=self._id
                )
                if self._id is None:
                    self._id = _id
                # do not catch any exceptions on startup:
                # the experiment SHOULD fail if any of the observers fails

        if self._id is None:
            self.run_logger.info('Queued')
        else:
            self.run_logger.info('Queued-up run with ID "{}"'.format(self._id))

    def _emit_started(self):
        self.status = 'RUNNING'
        self.start_time = datetime.datetime.utcnow()
        command = join_paths(self.main_function.prefix,
                             self.main_function.signature.name)
        self.run_logger.info("Running command '%s'", command)
        for observer in self.observers:
            if hasattr(observer, 'started_event'):
                _id = observer.started_event(
                    ex_info=self.experiment_info,
                    command=command,
                    host_info=self.host_info,
                    start_time=self.start_time,
                    config=self.config,
                    meta_info=self.meta_info,
                    _id=self._id
                )
                if self._id is None:
                    self._id = _id
                # do not catch any exceptions on startup:
                # the experiment SHOULD fail if any of the observers fails
        if self._id is None:
            self.run_logger.info('Started')
        else:
            self.run_logger.info('Started run with ID "{}"'.format(self._id))

    def _emit_heartbeat(self):
        beat_time = datetime.datetime.utcnow()
        self._get_captured_output()
        # Read all measured metrics since last heartbeat
        logged_metrics = self._metrics.get_last_metrics()
        metrics_by_name = linearize_metrics(logged_metrics)
        for observer in self.observers:
            self._safe_call(observer, 'log_metrics',
                            metrics_by_name=metrics_by_name,
                            info=self.info)
            self._safe_call(observer, 'heartbeat_event',
                            info=self.info,
                            captured_out=self.captured_out,
                            beat_time=beat_time,
                            result=self.result)

    def _stop_time(self):
        self.stop_time = datetime.datetime.utcnow()
        elapsed_time = datetime.timedelta(
            seconds=round((self.stop_time - self.start_time).total_seconds()))
        return elapsed_time

    def _emit_completed(self, result):
        self.status = 'COMPLETED'
        for observer in self.observers:
            self._final_call(observer, 'completed_event',
                             stop_time=self.stop_time,
                             result=result)

    def _emit_interrupted(self, status):
        self.status = status
        elapsed_time = self._stop_time()
        self.run_logger.warning("Aborted after %s!", elapsed_time)
        for observer in self.observers:
            self._final_call(observer, 'interrupted_event',
                             interrupt_time=self.stop_time,
                             status=status)

    def _emit_failed(self, exc_type, exc_value, trace):
        self.status = 'FAILED'
        elapsed_time = self._stop_time()
        self.run_logger.error("Failed after %s!", elapsed_time)
        self.fail_trace = tb.format_exception(exc_type, exc_value, trace)
        for observer in self.observers:
            self._final_call(observer, 'failed_event',
                             fail_time=self.stop_time,
                             fail_trace=self.fail_trace)

    def _emit_resource_added(self, filename):
        for observer in self.observers:
            self._safe_call(observer, 'resource_event', filename=filename)

    def _emit_artifact_added(self, name, filename):
        for observer in self.observers:
            self._safe_call(observer, 'artifact_event',
                            name=name,
                            filename=filename)

    def _safe_call(self, obs, method, **kwargs):
        if obs not in self._failed_observers and hasattr(obs, method):
            try:
                getattr(obs, method)(**kwargs)
            except Exception as e:
                self._failed_observers.append(obs)
                self.run_logger.warning("An error ocurred in the '{}' "
                                        "observer: {}".format(obs, e))

    def _final_call(self, observer, method, **kwargs):
        if hasattr(observer, method):
            try:
                getattr(observer, method)(**kwargs)
            except Exception:
                # Feels dirty to catch all exceptions, but it is just for
                # finishing up, so we don't want one observer to kill the
                # others
                self.run_logger.error(tb.format_exc())

    def _warn_about_failed_observers(self):
        for observer in self._failed_observers:
            self.run_logger.warning("The observer '{}' failed at some point "
                                    "during the run.".format(observer))

    def _execute_pre_run_hooks(self):
        for pr in self.pre_run_hooks:
            pr()

    def _execute_post_run_hooks(self):
        for pr in self.post_run_hooks:
            pr()

    def warn_if_unobserved(self):
        if not self.observers and not self.debug and not self.unobserved:
            self.run_logger.warning("No observers have been added to this run")

    def log_scalar(self, metric_name, value, step=None):
        """
        Add a new measurement.

        The measurement will be processed by the MongoDB observer
        during a heartbeat event.
        Other observers are not yet supported.

        :param metric_name: The name of the metric, e.g. training.loss
        :param value: The measured value
        :param step: The step number (integer), e.g. the iteration number
                    If not specified, an internal counter for each metric
                    is used, incremented by one.
        """
        # Method added in change https://github.com/chovanecm/sacred/issues/4
        # The same as Experiment.log_scalar (if something changes,
        # update the docstring too!)

        return self._metrics.log_scalar_metric(metric_name, value, step)<|MERGE_RESOLUTION|>--- conflicted
+++ resolved
@@ -250,12 +250,8 @@
             return
         text = self._output_file.get()
         if isinstance(text, bytes):
-<<<<<<< HEAD
             text = text.decode('utf-8', 'replace')
         self.captured_out_cursor += len(text)
-=======
-            text = text.decode('utf-8')
->>>>>>> e2d8ef03
         if self.captured_out:
             text = self.captured_out + text
         if self.captured_out_filter is not None:
